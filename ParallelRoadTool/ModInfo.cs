--- conflicted
+++ resolved
@@ -11,11 +11,7 @@
     {
         private const string Version = "2.0.0";
 #if DEBUG
-<<<<<<< HEAD
-        private const string Branch = "ISSUE-16";
-=======
         private const string Branch = "ISSUE-14-2";
->>>>>>> 593c83e9
         public static readonly string ModName = $"[BETA] Parallel Road Tool {Version}-{Branch}";
 #else
         public static readonly string ModName = $"Parallel Road Tool {Version}";
