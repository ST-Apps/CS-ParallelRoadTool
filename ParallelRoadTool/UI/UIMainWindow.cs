--- conflicted
+++ resolved
@@ -52,12 +52,9 @@
         private UICheckBox _toolToggleButton;
         private UICheckBox _snappingToggleButton;
         // private UICheckBox _tutorialToggleButton;
-<<<<<<< HEAD
+        private UITextField _dropdownFilterField;
         private UIButton _loadPresetsButton;
         private UIButton _savePresetsButton;
-=======
-        private UITextField _dropdownFilterField;
->>>>>>> 593c83e9
 
         private UISprite _tutorialIcon => ToolsModifierControl.advisorPanel?.Find<UISprite>("Icon");
         private UISprite _tutorialImage => ToolsModifierControl.advisorPanel?.Find<UISprite>("Sprite");
@@ -87,12 +84,9 @@
             _netList.OnItemChanged -= NetListOnOnItemChanged;
             _netList.OnItemAdded -= NetListOnOnItemAdded;
             _netList.OnItemDeleted -= NetListOnOnItemDeleted;
-<<<<<<< HEAD
+            _dropdownFilterField.eventTextChanged -= DropdownFilterFieldOnEventTextChanged;
             _loadPresetsButton.eventClicked -= LoadPresetsButtonOnClicked;
             _savePresetsButton.eventClicked -= SavePresetsButtonOnClicked;
-=======
-            _dropdownFilterField.eventTextChanged -= DropdownFilterFieldOnEventTextChanged;
->>>>>>> 593c83e9
         }
 
         private void SubscribeToUIEvents()
@@ -105,12 +99,10 @@
             _netList.OnItemChanged += NetListOnOnItemChanged;
             _netList.OnItemAdded += NetListOnOnItemAdded;
             _netList.OnItemDeleted += NetListOnOnItemDeleted;
-<<<<<<< HEAD
+            _netList.OnSearchModeToggled += NetListOnOnSearchModeToggled;
+            _dropdownFilterField.eventTextChanged += DropdownFilterFieldOnEventTextChanged;
             _loadPresetsButton.eventClicked += LoadPresetsButtonOnClicked;
             _savePresetsButton.eventClicked += SavePresetsButtonOnClicked;
-=======
-            _netList.OnSearchModeToggled += NetListOnOnSearchModeToggled;
-            _dropdownFilterField.eventTextChanged += DropdownFilterFieldOnEventTextChanged;
         }
 
         private void DropdownFilterFieldOnEventTextChanged(UIComponent component, string value)
@@ -121,7 +113,6 @@
         private void NetListOnOnSearchModeToggled(UIComponent component, int value)
         {
             ToggleDropdownFiltering(value);
->>>>>>> 593c83e9
         }
 
         private void NetListOnOnItemAdded(object sender, EventArgs eventArgs)
