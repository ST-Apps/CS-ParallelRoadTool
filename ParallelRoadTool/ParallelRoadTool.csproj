﻿<?xml version="1.0" encoding="utf-8"?>
<Project ToolsVersion="12.0" DefaultTargets="Build" xmlns="http://schemas.microsoft.com/developer/msbuild/2003">
  <Import Project="$(MSBuildExtensionsPath)\$(MSBuildToolsVersion)\Microsoft.Common.props" Condition="Exists('$(MSBuildExtensionsPath)\$(MSBuildToolsVersion)\Microsoft.Common.props')" />
  <PropertyGroup>
    <Configuration Condition=" '$(Configuration)' == '' ">Debug</Configuration>
    <Platform Condition=" '$(Platform)' == '' ">AnyCPU</Platform>
    <ProjectGuid>{C323E306-D11E-48A7-9620-121E4ADC4765}</ProjectGuid>
    <OutputType>Library</OutputType>
    <AppDesignerFolder>Properties</AppDesignerFolder>
    <RootNamespace>ParallelRoadTool</RootNamespace>
    <AssemblyName>ParallelRoadTool</AssemblyName>
    <TargetFrameworkVersion>v3.5</TargetFrameworkVersion>
    <FileAlignment>512</FileAlignment>
    <TargetFrameworkProfile />
  </PropertyGroup>
  <PropertyGroup Condition=" '$(Configuration)|$(Platform)' == 'Debug|AnyCPU' ">
    <DebugSymbols>true</DebugSymbols>
    <DebugType>full</DebugType>
    <Optimize>false</Optimize>
    <OutputPath>bin\Debug\</OutputPath>
    <DefineConstants>DEBUG;TRACE</DefineConstants>
    <ErrorReport>prompt</ErrorReport>
    <WarningLevel>4</WarningLevel>
    <AllowUnsafeBlocks>true</AllowUnsafeBlocks>
  </PropertyGroup>
  <PropertyGroup Condition=" '$(Configuration)|$(Platform)' == 'Release|AnyCPU' ">
    <DebugType>pdbonly</DebugType>
    <Optimize>true</Optimize>
    <OutputPath>bin\Release\</OutputPath>
    <DefineConstants>
    </DefineConstants>
    <ErrorReport>prompt</ErrorReport>
    <WarningLevel>4</WarningLevel>
    <AllowUnsafeBlocks>true</AllowUnsafeBlocks>
  </PropertyGroup>
  <ItemGroup>
    <Reference Include="Assembly-CSharp">
      <HintPath>..\..\..\..\Desktop\Managed\Assembly-CSharp.dll</HintPath>
    </Reference>
    <Reference Include="ColossalManaged">
      <HintPath>..\..\..\..\Desktop\Managed\ColossalManaged.dll</HintPath>
    </Reference>
    <Reference Include="ICities">
      <HintPath>..\..\..\..\Desktop\Managed\ICities.dll</HintPath>
    </Reference>
    <Reference Include="System" />
    <Reference Include="System.Xml" />
    <Reference Include="UnityEngine">
      <HintPath>..\..\..\..\Desktop\Managed\UnityEngine.dll</HintPath>
    </Reference>
  </ItemGroup>
  <ItemGroup>
    <Compile Include="Detours\NetManagerDetour.cs" />
    <Compile Include="Detours\NetToolDetour.cs" />
    <Compile Include="Extensions\LocaleManagerExtensions.cs" />
    <Compile Include="Extensions\LocaleModels\LocalizedString.cs" />
    <Compile Include="Extensions\LocaleModels\LocalizedStringKey.cs" />
    <Compile Include="Extensions\LocaleModels\NameList.cs" />
    <Compile Include="Extensions\NetInfoExtensions.cs" />
    <Compile Include="Extensions\Vector3Extensions.cs" />
    <Compile Include="NetTypeItem.cs" />
    <Compile Include="ParallelRoadTool.cs" />
    <Compile Include="ModInfo.cs" />
    <Compile Include="DebugUtils.cs" />
    <Compile Include="OptionsKeymapping.cs" />
    <Compile Include="Properties\AssemblyInfo.cs" />
    <Compile Include="Redirection\RedirectionHelper.cs" />
    <Compile Include="Redirection\RedirectionUtil.cs" />
    <Compile Include="Redirection\RedirectMethodAttribute.cs" />
    <Compile Include="Redirection\Redirector.cs" />
    <Compile Include="Redirection\RedirectReverseAttribute.cs" />
    <Compile Include="Redirection\TargetTypeAttribute.cs" />
    <Compile Include="Redirection\Tuple.cs" />
    <Compile Include="ResourceLoader.cs" />
<<<<<<< HEAD
    <Compile Include="Utils\LocalizationManager.cs" />
=======
    <Compile Include="Utils\CallerMemberNameAttribute.cs" />
>>>>>>> de53d13e
    <Compile Include="Wrappers\RoadAIWrapper.cs" />
    <Compile Include="UI\Base\UIRightDragHandle.cs" />
    <Compile Include="UI\UIMainWindow.cs" />
    <Compile Include="UI\UINetList.cs" />
    <Compile Include="UI\UINetTypeItem.cs" />
    <Compile Include="UI\Base\UIDropDownTextFieldOption.cs" />
    <Compile Include="UI\Base\UIOption.cs" />
    <Compile Include="UI\Base\UIUtil.cs" />
    <Compile Include="UI\UIOptionsPanel.cs" />
  </ItemGroup>
  <ItemGroup>
    <EmbeddedResource Include="Localization\ru.xml" />
    <EmbeddedResource Include="Localization\zh.xml" />
    <EmbeddedResource Include="Icons\Tutorial.png" />
    <EmbeddedResource Include="Localization\en.xml" />
    <EmbeddedResource Include="Icons\Reverse.png" />
    <EmbeddedResource Include="Icons\ReverseDisabled.png" />
    <EmbeddedResource Include="Icons\ReverseFocused.png" />
    <EmbeddedResource Include="Icons\ReverseHovered.png" />
    <EmbeddedResource Include="Icons\ReversePressed.png" />
    <EmbeddedResource Include="Icons\Parallel.png" />
    <EmbeddedResource Include="Icons\ParallelDisabled.png" />
    <EmbeddedResource Include="Icons\ParallelFocused.png" />
    <EmbeddedResource Include="Icons\ParallelHovered.png" />
    <EmbeddedResource Include="Icons\ParallelPressed.png" />
    <EmbeddedResource Include="Icons\Remove.png" />
    <EmbeddedResource Include="Icons\RemoveDisabled.png" />
    <EmbeddedResource Include="Icons\RemoveFocused.png" />
    <EmbeddedResource Include="Icons\RemoveHovered.png" />
    <EmbeddedResource Include="Icons\RemovePressed.png" />
    <EmbeddedResource Include="Icons\Add.png" />
    <EmbeddedResource Include="Icons\AddDisabled.png" />
    <EmbeddedResource Include="Icons\AddFocused.png" />
    <EmbeddedResource Include="Icons\AddHovered.png" />
    <EmbeddedResource Include="Icons\AddPressed.png" />
    <EmbeddedResource Include="Icons\DragCursor.png" />
  </ItemGroup>
  <ItemGroup>
    <EmbeddedResource Include="Localization\es.xml" />
  </ItemGroup>
  <ItemGroup>
    <EmbeddedResource Include="Localization\ja.xml" />
  </ItemGroup>
  <Import Project="$(MSBuildToolsPath)\Microsoft.CSharp.targets" />
  <PropertyGroup>
    <PostBuildEvent>mkdir "%25LOCALAPPDATA%25\Colossal Order\Cities_Skylines\Addons\Mods\$(SolutionName)"
del "%25LOCALAPPDATA%25\Colossal Order\Cities_Skylines\Addons\Mods\$(SolutionName)\$(TargetFileName)"
xcopy /y "$(TargetPath)" "%25LOCALAPPDATA%25\Colossal Order\Cities_Skylines\Addons\Mods\$(SolutionName)"</PostBuildEvent>
  </PropertyGroup>
  <!-- To modify your build process, add your task inside one of the targets below and uncomment it. 
       Other similar extension points exist, see Microsoft.Common.targets.
  <Target Name="BeforeBuild">
  </Target>
  <Target Name="AfterBuild">
  </Target>
  -->
</Project><|MERGE_RESOLUTION|>--- conflicted
+++ resolved
@@ -72,11 +72,7 @@
     <Compile Include="Redirection\TargetTypeAttribute.cs" />
     <Compile Include="Redirection\Tuple.cs" />
     <Compile Include="ResourceLoader.cs" />
-<<<<<<< HEAD
-    <Compile Include="Utils\LocalizationManager.cs" />
-=======
-    <Compile Include="Utils\CallerMemberNameAttribute.cs" />
->>>>>>> de53d13e
+
     <Compile Include="Wrappers\RoadAIWrapper.cs" />
     <Compile Include="UI\Base\UIRightDragHandle.cs" />
     <Compile Include="UI\UIMainWindow.cs" />
