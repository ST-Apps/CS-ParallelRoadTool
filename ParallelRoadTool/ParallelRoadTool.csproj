﻿<?xml version="1.0" encoding="utf-8"?>
<Project ToolsVersion="12.0" DefaultTargets="Build" xmlns="http://schemas.microsoft.com/developer/msbuild/2003">
  <Import Project="$(MSBuildExtensionsPath)\$(MSBuildToolsVersion)\Microsoft.Common.props" Condition="Exists('$(MSBuildExtensionsPath)\$(MSBuildToolsVersion)\Microsoft.Common.props')" />
  <PropertyGroup>
    <Configuration Condition=" '$(Configuration)' == '' ">Debug</Configuration>
    <Platform Condition=" '$(Platform)' == '' ">AnyCPU</Platform>
    <ProjectGuid>{C323E306-D11E-48A7-9620-121E4ADC4765}</ProjectGuid>
    <OutputType>Library</OutputType>
    <AppDesignerFolder>Properties</AppDesignerFolder>
    <RootNamespace>ParallelRoadTool</RootNamespace>
    <AssemblyName>ParallelRoadTool</AssemblyName>
    <TargetFrameworkVersion>v3.5</TargetFrameworkVersion>
    <FileAlignment>512</FileAlignment>
    <TargetFrameworkProfile />
  </PropertyGroup>
  <PropertyGroup Condition=" '$(Configuration)|$(Platform)' == 'Debug|AnyCPU' ">
    <DebugSymbols>true</DebugSymbols>
    <DebugType>full</DebugType>
    <Optimize>false</Optimize>
    <OutputPath>bin\Debug\</OutputPath>
    <DefineConstants>DEBUG;TRACE</DefineConstants>
    <ErrorReport>prompt</ErrorReport>
    <WarningLevel>4</WarningLevel>
    <AllowUnsafeBlocks>true</AllowUnsafeBlocks>
  </PropertyGroup>
  <PropertyGroup Condition=" '$(Configuration)|$(Platform)' == 'Release|AnyCPU' ">
    <DebugType>pdbonly</DebugType>
    <Optimize>true</Optimize>
    <OutputPath>bin\Release\</OutputPath>
    <DefineConstants>
    </DefineConstants>
    <ErrorReport>prompt</ErrorReport>
    <WarningLevel>4</WarningLevel>
    <AllowUnsafeBlocks>true</AllowUnsafeBlocks>
  </PropertyGroup>
  <ItemGroup>
    <Reference Include="Assembly-CSharp">
      <HintPath>B:\SteamLibrary\steamapps\common\Cities_Skylines\Cities_Data\Managed\Assembly-CSharp.dll</HintPath>
    </Reference>
    <Reference Include="ColossalManaged">
      <HintPath>B:\SteamLibrary\steamapps\common\Cities_Skylines\Cities_Data\Managed\ColossalManaged.dll</HintPath>
    </Reference>
    <Reference Include="ICities">
      <HintPath>B:\SteamLibrary\steamapps\common\Cities_Skylines\Cities_Data\Managed\ICities.dll</HintPath>
    </Reference>
    <Reference Include="System" />
    <Reference Include="System.Xml" />
    <Reference Include="UnityEngine">
      <HintPath>B:\SteamLibrary\steamapps\common\Cities_Skylines\Cities_Data\Managed\UnityEngine.dll</HintPath>
    </Reference>
  </ItemGroup>
  <ItemGroup>
    <Compile Include="Configuration.cs" />
    <Compile Include="Detours\NetManagerDetour.cs" />
    <Compile Include="Detours\NetToolDetour.cs" />
    <Compile Include="Extensions\LocaleManagerExtensions.cs" />
    <Compile Include="Models\LocalizedString.cs" />
    <Compile Include="Models\LocalizedStringKey.cs" />
    <Compile Include="Models\NameList.cs" />
    <Compile Include="Extensions\NetInfoExtensions.cs" />
    <Compile Include="Extensions\Vector3Extensions.cs" />
    <Compile Include="Models\NetTypeItem.cs" />
    <Compile Include="Models\NetTypeItemEventArgs.cs" />
    <Compile Include="ParallelRoadTool.cs" />
    <Compile Include="ModInfo.cs" />
    <Compile Include="Utils\DebugUtils.cs" />
    <Compile Include="UI\OptionsKeymapping.cs" />
    <Compile Include="Loader.cs" />
    <Compile Include="Properties\AssemblyInfo.cs" />
    <Compile Include="Redirection\RedirectionHelper.cs" />
    <Compile Include="Redirection\RedirectionUtil.cs" />
    <Compile Include="Redirection\RedirectMethodAttribute.cs" />
    <Compile Include="Redirection\Redirector.cs" />
    <Compile Include="Redirection\RedirectReverseAttribute.cs" />
    <Compile Include="Redirection\TargetTypeAttribute.cs" />
    <Compile Include="Redirection\Tuple.cs" />
<<<<<<< HEAD
    <Compile Include="ResourceLoader.cs" />
    <Compile Include="UI\UISaveWindow.cs" />
    <Compile Include="UI\UISaveLoadFileRow.cs" />
    <Compile Include="UI\UIFastList.cs" />
    <Compile Include="UI\UIUtils.cs" />
    <Compile Include="UI\UILoadWindow.cs" />
=======
    <Compile Include="Utils\ResourceLoader.cs" />
>>>>>>> 946ef9b9
    <Compile Include="Utils\CallerMemberNameAttribute.cs" />
    <Compile Include="Wrappers\RoadAIWrapper.cs" />
    <Compile Include="UI\Base\UIRightDragHandle.cs" />
    <Compile Include="UI\UIMainWindow.cs" />
    <Compile Include="UI\UINetList.cs" />
    <Compile Include="UI\UINetTypeItem.cs" />
    <Compile Include="UI\Base\UIDropDownTextFieldOption.cs" />
    <Compile Include="UI\Base\UIOption.cs" />
    <Compile Include="Utils\UIUtil.cs" />
    <Compile Include="UI\UIOptionsPanel.cs" />
    <Compile Include="Utils\LocalizationManager.cs" />
  </ItemGroup>
  <ItemGroup>
<<<<<<< HEAD
    <EmbeddedResource Include="Icons\Load.png" />
    <EmbeddedResource Include="Icons\Save.png" />
    <EmbeddedResource Include="Localization\ru.xml" />
    <EmbeddedResource Include="Localization\zh.xml" />
    <EmbeddedResource Include="Icons\Tutorial.png" />
    <EmbeddedResource Include="Localization\en.xml" />
    <EmbeddedResource Include="Icons\Reverse.png" />
    <EmbeddedResource Include="Icons\ReverseDisabled.png" />
    <EmbeddedResource Include="Icons\ReverseFocused.png" />
    <EmbeddedResource Include="Icons\ReverseHovered.png" />
    <EmbeddedResource Include="Icons\ReversePressed.png" />
    <EmbeddedResource Include="Icons\Parallel.png" />
    <EmbeddedResource Include="Icons\ParallelDisabled.png" />
    <EmbeddedResource Include="Icons\ParallelFocused.png" />
    <EmbeddedResource Include="Icons\ParallelHovered.png" />
    <EmbeddedResource Include="Icons\ParallelPressed.png" />
    <EmbeddedResource Include="Icons\Remove.png" />
    <EmbeddedResource Include="Icons\RemoveDisabled.png" />
    <EmbeddedResource Include="Icons\RemoveFocused.png" />
    <EmbeddedResource Include="Icons\RemoveHovered.png" />
    <EmbeddedResource Include="Icons\RemovePressed.png" />
    <EmbeddedResource Include="Icons\Add.png" />
    <EmbeddedResource Include="Icons\AddDisabled.png" />
    <EmbeddedResource Include="Icons\AddFocused.png" />
    <EmbeddedResource Include="Icons\AddHovered.png" />
    <EmbeddedResource Include="Icons\AddPressed.png" />
    <EmbeddedResource Include="Icons\DragCursor.png" />
=======
    <EmbeddedResource Include="Assets\Localizations\ru.xml" />
    <EmbeddedResource Include="Assets\Localizations\zh.xml" />
    <EmbeddedResource Include="Assets\Icons\Tutorial.png" />
    <EmbeddedResource Include="Assets\Localizations\en.xml" />
    <EmbeddedResource Include="Assets\Icons\Reverse.png" />
    <EmbeddedResource Include="Assets\Icons\ReverseDisabled.png" />
    <EmbeddedResource Include="Assets\Icons\ReverseFocused.png" />
    <EmbeddedResource Include="Assets\Icons\ReverseHovered.png" />
    <EmbeddedResource Include="Assets\Icons\ReversePressed.png" />
    <EmbeddedResource Include="Assets\Icons\Parallel.png" />
    <EmbeddedResource Include="Assets\Icons\ParallelDisabled.png" />
    <EmbeddedResource Include="Assets\Icons\ParallelFocused.png" />
    <EmbeddedResource Include="Assets\Icons\ParallelHovered.png" />
    <EmbeddedResource Include="Assets\Icons\ParallelPressed.png" />
    <EmbeddedResource Include="Assets\Icons\Remove.png" />
    <EmbeddedResource Include="Assets\Icons\RemoveDisabled.png" />
    <EmbeddedResource Include="Assets\Icons\RemoveFocused.png" />
    <EmbeddedResource Include="Assets\Icons\RemoveHovered.png" />
    <EmbeddedResource Include="Assets\Icons\RemovePressed.png" />
    <EmbeddedResource Include="Assets\Icons\Add.png" />
    <EmbeddedResource Include="Assets\Icons\AddDisabled.png" />
    <EmbeddedResource Include="Assets\Icons\AddFocused.png" />
    <EmbeddedResource Include="Assets\Icons\AddHovered.png" />
    <EmbeddedResource Include="Assets\Icons\AddPressed.png" />
    <EmbeddedResource Include="Assets\Icons\DragCursor.png" />
>>>>>>> 946ef9b9
  </ItemGroup>
  <ItemGroup>
    <EmbeddedResource Include="Assets\Localizations\es.xml" />
  </ItemGroup>
  <ItemGroup>
    <EmbeddedResource Include="Assets\Localizations\ja.xml" />
  </ItemGroup>
  <ItemGroup>
    <EmbeddedResource Include="Assets\Localizations\de.xml" />
  </ItemGroup>
  <ItemGroup>
    <EmbeddedResource Include="Assets\Localizations\fr.xml" />
  </ItemGroup>
  <ItemGroup>
    <EmbeddedResource Include="Assets\Localizations\it.xml" />
  </ItemGroup>
  <ItemGroup>
    <Content Include="Assets\Localizations\nl.xml" />
    <Content Include="Assets\Localizations\pt.xml" />
  </ItemGroup>
  <Import Project="$(MSBuildToolsPath)\Microsoft.CSharp.targets" />
  <PropertyGroup>
    <PostBuildEvent>mkdir "%25LOCALAPPDATA%25\Colossal Order\Cities_Skylines\Addons\Mods\$(SolutionName)"
del "%25LOCALAPPDATA%25\Colossal Order\Cities_Skylines\Addons\Mods\$(SolutionName)\$(TargetFileName)"
xcopy /y "$(TargetPath)" "%25LOCALAPPDATA%25\Colossal Order\Cities_Skylines\Addons\Mods\$(SolutionName)"</PostBuildEvent>
  </PropertyGroup>
  <!-- To modify your build process, add your task inside one of the targets below and uncomment it. 
       Other similar extension points exist, see Microsoft.Common.targets.
  <Target Name="BeforeBuild">
  </Target>
  <Target Name="AfterBuild">
  </Target>
  -->
</Project><|MERGE_RESOLUTION|>--- conflicted
+++ resolved
@@ -74,16 +74,7 @@
     <Compile Include="Redirection\RedirectReverseAttribute.cs" />
     <Compile Include="Redirection\TargetTypeAttribute.cs" />
     <Compile Include="Redirection\Tuple.cs" />
-<<<<<<< HEAD
-    <Compile Include="ResourceLoader.cs" />
-    <Compile Include="UI\UISaveWindow.cs" />
-    <Compile Include="UI\UISaveLoadFileRow.cs" />
-    <Compile Include="UI\UIFastList.cs" />
-    <Compile Include="UI\UIUtils.cs" />
-    <Compile Include="UI\UILoadWindow.cs" />
-=======
     <Compile Include="Utils\ResourceLoader.cs" />
->>>>>>> 946ef9b9
     <Compile Include="Utils\CallerMemberNameAttribute.cs" />
     <Compile Include="Wrappers\RoadAIWrapper.cs" />
     <Compile Include="UI\Base\UIRightDragHandle.cs" />
@@ -97,35 +88,6 @@
     <Compile Include="Utils\LocalizationManager.cs" />
   </ItemGroup>
   <ItemGroup>
-<<<<<<< HEAD
-    <EmbeddedResource Include="Icons\Load.png" />
-    <EmbeddedResource Include="Icons\Save.png" />
-    <EmbeddedResource Include="Localization\ru.xml" />
-    <EmbeddedResource Include="Localization\zh.xml" />
-    <EmbeddedResource Include="Icons\Tutorial.png" />
-    <EmbeddedResource Include="Localization\en.xml" />
-    <EmbeddedResource Include="Icons\Reverse.png" />
-    <EmbeddedResource Include="Icons\ReverseDisabled.png" />
-    <EmbeddedResource Include="Icons\ReverseFocused.png" />
-    <EmbeddedResource Include="Icons\ReverseHovered.png" />
-    <EmbeddedResource Include="Icons\ReversePressed.png" />
-    <EmbeddedResource Include="Icons\Parallel.png" />
-    <EmbeddedResource Include="Icons\ParallelDisabled.png" />
-    <EmbeddedResource Include="Icons\ParallelFocused.png" />
-    <EmbeddedResource Include="Icons\ParallelHovered.png" />
-    <EmbeddedResource Include="Icons\ParallelPressed.png" />
-    <EmbeddedResource Include="Icons\Remove.png" />
-    <EmbeddedResource Include="Icons\RemoveDisabled.png" />
-    <EmbeddedResource Include="Icons\RemoveFocused.png" />
-    <EmbeddedResource Include="Icons\RemoveHovered.png" />
-    <EmbeddedResource Include="Icons\RemovePressed.png" />
-    <EmbeddedResource Include="Icons\Add.png" />
-    <EmbeddedResource Include="Icons\AddDisabled.png" />
-    <EmbeddedResource Include="Icons\AddFocused.png" />
-    <EmbeddedResource Include="Icons\AddHovered.png" />
-    <EmbeddedResource Include="Icons\AddPressed.png" />
-    <EmbeddedResource Include="Icons\DragCursor.png" />
-=======
     <EmbeddedResource Include="Assets\Localizations\ru.xml" />
     <EmbeddedResource Include="Assets\Localizations\zh.xml" />
     <EmbeddedResource Include="Assets\Icons\Tutorial.png" />
@@ -151,7 +113,6 @@
     <EmbeddedResource Include="Assets\Icons\AddHovered.png" />
     <EmbeddedResource Include="Assets\Icons\AddPressed.png" />
     <EmbeddedResource Include="Assets\Icons\DragCursor.png" />
->>>>>>> 946ef9b9
   </ItemGroup>
   <ItemGroup>
     <EmbeddedResource Include="Assets\Localizations\es.xml" />
