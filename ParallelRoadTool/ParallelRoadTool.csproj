--- conflicted
+++ resolved
@@ -64,15 +64,12 @@
     <Compile Include="Models\PresetNetItem.cs" />
     <Compile Include="ParallelRoadTool.cs" />
     <Compile Include="ModInfo.cs" />
-<<<<<<< HEAD
     <Compile Include="UI\UIFastList.cs" />
     <Compile Include="UI\UILoadWindow.cs" />
     <Compile Include="UI\UISaveLoadFileRow.cs" />
     <Compile Include="UI\UISaveWindow.cs" />
-=======
     <Compile Include="UI\Base\UIBasePopup.cs" />
     <Compile Include="UI\UISearchPopup.cs" />
->>>>>>> 593c83e9
     <Compile Include="Utils\DebugUtils.cs" />
     <Compile Include="UI\OptionsKeymapping.cs" />
     <Compile Include="Loader.cs" />
@@ -141,16 +138,13 @@
     <EmbeddedResource Include="Assets\Localizations\it.xml" />
   </ItemGroup>
   <ItemGroup>
-<<<<<<< HEAD
-    <EmbeddedResource Include="Assets\Icons\Load.png" />
-    <EmbeddedResource Include="Assets\Icons\Save.png" />
-=======
     <EmbeddedResource Include="Assets\Icons\FindIt.png" />
     <EmbeddedResource Include="Assets\Icons\FindItDisabled.png" />
     <EmbeddedResource Include="Assets\Icons\FindItFocused.png" />
     <EmbeddedResource Include="Assets\Icons\FindItHovered.png" />
     <EmbeddedResource Include="Assets\Icons\FindItPressed.png" />
->>>>>>> 593c83e9
+    <EmbeddedResource Include="Assets\Icons\Load.png" />
+    <EmbeddedResource Include="Assets\Icons\Save.png" />
     <Content Include="Assets\Localizations\nl.xml" />
     <Content Include="Assets\Localizations\pt.xml" />
   </ItemGroup>
