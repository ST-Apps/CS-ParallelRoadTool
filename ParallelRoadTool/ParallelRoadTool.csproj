--- conflicted
+++ resolved
@@ -72,15 +72,12 @@
     <Compile Include="Redirection\TargetTypeAttribute.cs" />
     <Compile Include="Redirection\Tuple.cs" />
     <Compile Include="ResourceLoader.cs" />
-<<<<<<< HEAD
     <Compile Include="UI\UISaveWindow.cs" />
     <Compile Include="UI\UISaveLoadFileRow.cs" />
     <Compile Include="UI\UIFastList.cs" />
     <Compile Include="UI\UIUtils.cs" />
     <Compile Include="UI\UILoadWindow.cs" />
-=======
     <Compile Include="Utils\CallerMemberNameAttribute.cs" />
->>>>>>> 2b1577e3
     <Compile Include="Wrappers\RoadAIWrapper.cs" />
     <Compile Include="UI\Base\UIRightDragHandle.cs" />
     <Compile Include="UI\UIMainWindow.cs" />
@@ -93,13 +90,10 @@
     <Compile Include="Utils\LocalizationManager.cs" />
   </ItemGroup>
   <ItemGroup>
-<<<<<<< HEAD
     <EmbeddedResource Include="Icons\Load.png" />
     <EmbeddedResource Include="Icons\Save.png" />
-=======
     <EmbeddedResource Include="Localization\ru.xml" />
     <EmbeddedResource Include="Localization\zh.xml" />
->>>>>>> 2b1577e3
     <EmbeddedResource Include="Icons\Tutorial.png" />
     <EmbeddedResource Include="Localization\en.xml" />
     <EmbeddedResource Include="Icons\Reverse.png" />
