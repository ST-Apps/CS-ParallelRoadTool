# CS-ParallelRoadTool
A mod that allows players to easily draw parallel/stacked roads in Cities: Skylines.

**Tested on version 1.10.1-f3**

## Features
- Limitless parallel/stacked configurations: you can choose any network (not only roads!) and distances (both horizontal and vertical) to easily create every layout that you want
- Visual overlay guidelines to help you visualizing what you're going to build before actually building
- One-way networks support: you can reverse the direction of any one-way network, so that you can easily build highways without needing to manually upgrade direction later
- Left-hand drive support

## Known limitations/issues

- **[Fine Road Anarchy](https://steamcommunity.com/workshop/filedetails/?id=802066100) is highly recommended!** (*mod works without it but you won't be able to connect some segments without an anarchy mod*)
- Sharp angles produce weird results, curves work better
- Roads will always follow terrain elevation
<<<<<<< HEAD
- Tunnel entrances/exists are not working but underground roads should (see [#3](/../../issues/3))
=======
>>>>>>> 3e9d7ee5

## Features that may come somewhere in the future

- Ability to save/load presets
- Ability to toggle on/off terrain conforming
- Ability to center cursor on the middle point between all the selected roads

## Support my work

If you'd like to support my work you can donate using the following services:

- Donate using PayPal: [![Donate](https://www.paypalobjects.com/en_US/i/btn/btn_donate_LG.gif)](https://www.paypal.com/cgi-bin/webscr?cmd=_s-xclick&hosted_button_id=CZB2MWEN2JZAN)

## How to contribute

If you find an issue, please search [here](/../../issues/) to see if someone already reported it and, eventually, comment on the already reported one.
If you can't find any issue similar to yours, please click [here](/../../issues/new) and provide all the informations that you can (screenshots and logs are welcome).

If you're interested in helping with development, choose an issue and ask to be assigned. I'll create a branch for that issue and you'll be able to work there.
If there's no issue for the thing you'd like to work on, feel free to open a new one.

### Branching explanation

- master: current stable version on Steam Workshop.
- dev: current beta version on Steam Workshop, any feature branch will be merged here for testing.
- ISSUE-x: issue-related branches, any branch will focus on solving the reported issue. Those branches will be merged into *dev* for testing and then moved into *master* when they are working.<|MERGE_RESOLUTION|>--- conflicted
+++ resolved
@@ -14,10 +14,6 @@
 - **[Fine Road Anarchy](https://steamcommunity.com/workshop/filedetails/?id=802066100) is highly recommended!** (*mod works without it but you won't be able to connect some segments without an anarchy mod*)
 - Sharp angles produce weird results, curves work better
 - Roads will always follow terrain elevation
-<<<<<<< HEAD
-- Tunnel entrances/exists are not working but underground roads should (see [#3](/../../issues/3))
-=======
->>>>>>> 3e9d7ee5
 
 ## Features that may come somewhere in the future
 
